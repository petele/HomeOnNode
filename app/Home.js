--- conflicted
+++ resolved
@@ -12,7 +12,7 @@
 const moment = require('moment');
 
 const log = require('./SystemLog2');
-// const AppleTV = require('./AppleTV');
+const AppleTV = require('./AppleTV');
 const Logging = require('./Logging');
 const honExec = require('./HoNExec');
 const GCMPush = require('./GCMPush');
@@ -28,6 +28,7 @@
 const deepDiff = require('deep-diff').diff;
 
 const FBHelper = require('./FBHelper');
+const honHelpers = require('./HoNHelpers');
 // const ConfigHelper = require('./ConfigHelper');
 
 const LOG_PREFIX = 'HOME';
@@ -136,28 +137,58 @@
     gcmPush = await new GCMPush();
 
 
-    await _initAlarmClock();
-    await _initHue();
-    await _initNanoLeaf();
-    await _initSonos();
-    await _initHarmony();
-
-    return;
-    // _initAppleTV();
-    // _initBluetooth();
-    // _initNotifications();
-
-
-
-    // _initTivo();
-    // _initPushBullet();
-    // _initWeather();
-    // _initWemo();
-    // _initLGTV();
-    // _initAwair();
-    // _initPresence();
-    // _initCron();
+    _initAlarmClock();
+    await honHelpers.sleep(300);
+
+    _initHue();
+    await honHelpers.sleep(300);
+
+    _initNanoLeaf();
+    await honHelpers.sleep(300);
+
+    _initSonos();
+    await honHelpers.sleep(300);
+
+    _initHarmony();
+    await honHelpers.sleep(300);
+
+    _initBluetooth();
+    await honHelpers.sleep(300);
+
+    _initNotifications();
+    await honHelpers.sleep(300);
+
+    _initAppleTV();
+    await honHelpers.sleep(300);
+
+    _initTivo();
+    await honHelpers.sleep(300);
+
+    _initPushBullet();
+    await honHelpers.sleep(300);
+
+    _initWeather();
+    await honHelpers.sleep(300);
+
+    _initWemo();
+    await honHelpers.sleep(300);
+
+    _initLGTV();
+    await honHelpers.sleep(300);
+
+    _initAwair();
+    await honHelpers.sleep(300);
+
+    _initPresence();
+    await honHelpers.sleep(300);
+
+    _initCron();
+    await honHelpers.sleep(300);
+
     // _initAutoHumidifier();
+    // await honHelpers.sleep(300);
+
+
     setTimeout(function() {
       _self.emit('ready');
       _playSound(_config.readySound);
@@ -1311,8 +1342,6 @@
   function _initAppleTV() {
     _fbSet('state/appleTV', false);
 
-    return;
-
     if (_config.appleTV.disabled === true) {
       log.warn(LOG_PREFIX, 'AppleTV disabled via config.');
       return;
@@ -1324,7 +1353,6 @@
       return;
     }
 
-<<<<<<< HEAD
     appleTV = new AppleTV();
     appleTV.on('found', () => {
       appleTV.connect(credentials);
@@ -1338,9 +1366,6 @@
     appleTV.on('supportedCommands', (info) => {
       _fbSet('state/appleTV/supportedCommands', info);
     });
-=======
-    // appleTV = new AppleTV(credentials);
->>>>>>> e2dff86c
   }
 
   /** ** ** ** ** ** ** ** ** ** ** ** ** ** ** ** ** ** ** ** ** ** ** ** **
